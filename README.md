# OpenAlpha_Evolve: Contribute to Improve this Project

![openalpha_evolve_workflow](https://github.com/user-attachments/assets/9d4709ad-0072-44ae-bbb5-7eea1c5fa08c)

OpenAlpha_Evolve is an open-source Python framework inspired by the groundbreaking research on autonomous coding agents like DeepMind's AlphaEvolve. It's a **regeneration** of the core idea: an intelligent system that iteratively writes, tests, and improves code using Large Language Models (LLMs) via LiteLLM, guided by the principles of evolution.

Our mission is to provide an accessible, understandable, and extensible platform for researchers, developers, and enthusiasts to explore the fascinating intersection of AI, code generation, and automated problem-solving.

[![License: MIT](https://img.shields.io/badge/License-MIT-yellow.svg)](LICENSE.md)

## Table of Contents
- [✨ The Vision: AI-Driven Algorithmic Innovation](#-the-vision-ai-driven-algorithmic-innovation)
- [🧠 How It Works: The Evolutionary Cycle](#-how-it-works-the-evolutionary-cycle)
- [🚀 Key Features](#-key-features)
- [📂 Project Structure](#-project-structure)
- [🏁 Getting Started](#-getting-started)
- [💡 Defining Your Own Algorithmic Quests!](#-defining-your-own-algorithmic-quests)
- [🔮 The Horizon: Future Evolution](#-the-horizon-future-evolution)
- [🤝 Join the Evolution: Contributing](#-join-the-evolution-contributing)
- [📜 License](#-license)
- [🙏 Homage](#-homage)

---
![image](https://github.com/user-attachments/assets/ff498bb7-5608-46ca-9357-fd9b55b76800)
![image](https://github.com/user-attachments/assets/c1b4184a-f5d5-43fd-8f50-3e729c104e11)



## ✨ The Vision: AI-Driven Algorithmic Innovation

Imagine an agent that can:

*   Understand a complex problem description.
*   Generate initial algorithmic solutions.
*   Rigorously test its own code.
*   Learn from failures and successes.
*   Evolve increasingly sophisticated and efficient algorithms over time.

OpenAlpha_Evolve is a step towards this vision. It's not just about generating code; it's about creating a system that *discovers* and *refines* solutions autonomously.

---

## 🧠 How It Works: The Evolutionary Cycle

OpenAlpha_Evolve employs a modular, agent-based architecture to orchestrate an evolutionary process:

1.  **Task Definition**: You, the user, define the algorithmic "quest" – the problem to be solved, including examples of inputs and expected outputs.
2.  **Prompt Engineering (`PromptDesignerAgent`)**: This agent crafts intelligent prompts for the LLM. It designs:
    *   *Initial Prompts*: To generate the first set of candidate solutions.
    *   *Mutation Prompts*: To introduce variations and improvements to existing solutions, often requesting changes in a "diff" format.
    *   *Bug-Fix Prompts*: To guide the LLM in correcting errors from previous attempts, also typically expecting a "diff".
3.  **Code Generation (`CodeGeneratorAgent`)**: Powered by an LLM (currently configured for Gemini), this agent takes the prompts and generates Python code. If a "diff" is requested and received, it attempts to apply the changes to the parent code.
4.  **Evaluation (`EvaluatorAgent`)**: The generated code is put to the test!
    *   *Syntax Check*: Is the code valid Python?
    *   *Execution*: The code is run in a temporary, isolated environment against the input/output examples defined in the task.
    *   *Fitness Scoring*: Programs are scored based on correctness (how many test cases pass), efficiency (runtime), and other potential metrics.
5.  **Database (`DatabaseAgent`)**: All programs (code, fitness scores, generation, lineage) are stored, creating a record of the evolutionary history (currently in-memory).
6.  **Selection (`SelectionControllerAgent`)**: The "survival of the fittest" principle in action. This agent selects:
    *   *Parents*: Promising programs from the current generation to produce offspring.
    *   *Survivors*: The best programs from both the current population and new offspring to advance to the next generation.
7.  **Iteration**: This cycle repeats for a defined number of generations, with each new generation aiming to produce better solutions than the last.
8.  **Orchestration (`TaskManagerAgent`)**: The maestro of the operation, coordinating all other agents and managing the overall evolutionary loop.

---

## 🚀 Key Features

*   **LLM-Powered Code Generation**: Leverages state-of-the-art Large Language Models via LiteLLM, supporting multiple providers (OpenAI, Anthropic, Google, etc.).
*   **Evolutionary Algorithm Core**: Implements iterative improvement through selection, LLM-driven mutation/bug-fixing using diffs, and survival.
*   **Modular Agent Architecture**: Easily extend or replace individual components (e.g., use a different LLM, database, or evaluation strategy).
*   **Automated Program Evaluation**: Syntax checking and functional testing against user-provided examples with timeout mechanisms.
*   **Configuration Management**: Easily tweak parameters like population size, number of generations, LLM models, and API settings via `config/settings.py`.
*   **Detailed Logging**: Comprehensive logs provide insights into each step of the evolutionary process.
*   **Diff-based Mutations**: The system is designed to use diffs for mutations and bug fixes, allowing for more targeted code modifications by the LLM.
*   **Open Source & Extensible**: Built with Python, designed for experimentation and community contributions.

---

## 📂 Project Structure

```
./
├── agents/                  # Contains the core intelligent agents responsible for different parts of the evolutionary process. Each agent is in its own subdirectory.
│   ├── code_generator/      # Agent responsible for generating code using LLMs.
│   ├── database_agent/      # Agent for managing the storage and retrieval of programs and their metadata.
│   ├── evaluator_agent/     # Agent that evaluates the generated code for syntax, execution, and fitness.
│   ├── prompt_designer/     # Agent that crafts prompts for the LLM for initial generation, mutation, and bug fixing.
│   ├── selection_controller/  # Agent that implements the selection strategy for parent and survivor programs.
│   ├── task_manager/        # Agent that orchestrates the overall evolutionary loop and coordinates other agents.
│   ├── rl_finetuner/        # Placeholder for a future Reinforcement Learning Fine-Tuner agent to optimize prompts.
│   └── monitoring_agent/    # Placeholder for a future Monitoring Agent to track and visualize the process.
├── config/                  # Holds configuration files, primarily `settings.py` for system parameters and API keys.
├── core/                    # Defines core data structures and interfaces, like `Program` and `TaskDefinition`.
├── utils/                   # Contains utility functions and helper classes used across the project (currently minimal).
├── tests/                   # Includes unit and integration tests to ensure code quality and correctness (placeholders, to be expanded).
├── scripts/                 # Stores helper scripts for various tasks, such as generating diagrams or reports.
├── main.py                  # The main entry point to run the OpenAlpha_Evolve system and start an evolutionary run.
├── requirements.txt         # Lists all Python package dependencies required to run the project.
├── .env.example             # An example file showing the environment variables needed, such as API keys. Copy this to `.env` and fill in your values.
├── .gitignore               # Specifies intentionally untracked files that Git should ignore (e.g., `.env`, `__pycache__/`).
├── LICENSE.md               # Contains the full text of the MIT License under which the project is distributed.
└── README.md                # This file! Provides an overview of the project, setup instructions, and documentation.
```

---

## 🏁 Getting Started

1.  **Prerequisites**:
    *   Python 3.10+
    *   `pip` for package management
    *   `git` for cloning

2.  **Clone the Repository**:
    ```bash
    git clone https://github.com/shyamsaktawat/OpenAlpha_Evolve.git
    cd OpenAlpha_Evolve
    ```

3.  **Set Up a Virtual Environment** (recommended):
    ```bash
    python -m venv venv
    source venv/bin/activate  # On Windows: venv\Scripts\activate
    ```

4.  **Install Dependencies**:
    ```bash
    pip install -r requirements.txt
    ```

5.  **Set Up Environment Variables (Crucial for API Keys)**:
    *   **This step is essential for the application to function correctly with your API keys.** The `.env` file stores your sensitive credentials and configuration, overriding the default placeholders in `config/settings.py`.
    *   Create your personal environment file by copying the example:
        ```bash
        cp .env.example .env
        ```
<<<<<<< HEAD
    *   **Open and edit the newly created `.env` file.** Replace the placeholder values (like `"your_api_key_here"` and `"your_model_name"`) with your actual API keys and desired model names. Refer to `.env.example` for a full list of configurable settings.
        ```env
        # LLM Configuration - Replace placeholders with your actual credentials
        PRO_API_KEY="your_api_key_here" # Example: "sk-..." or "AIza..."
        PRO_MODEL="your_model_name"     # Example: "gpt-4-turbo" or "gemini/gemini-1.5-pro-latest"
=======
    *   **Edit the `.env` file** to set up your LLM configuration.
>>>>>>> a69bed5b

### LLM Configuration

<<<<<<< HEAD
        EVALUATION_API_KEY="your_api_key_here"
        EVALUATION_MODEL="your_model_name"
        ```
        *You can obtain API keys from your preferred LLM provider (OpenAI, Anthropic, Google, etc.).*
    *   The system prioritizes configurations from the `.env` file. If specific settings are not found in `.env`, it falls back to potentially non-functional placeholders from `config/settings.py`, which will likely result in errors or limited functionality. **Ensure your `.env` file is correctly and fully set up.**
    *   **Important Security Note**: Your `.env` file contains sensitive API keys. Keep this file confidential. If you are using Git and plan to push your fork to a public repository, ensure that `.env` is listed in your `.gitignore` file to prevent accidental commitment of your secrets. The provided `.gitignore` should already include this.
    *   For detailed information about supported LLM providers and their configuration options, visit the [LiteLLM Documentation](https://docs.litellm.ai/docs/providers/).
=======
This project uses [LiteLLM](https://github.com/BerriAI/litellm) to connect to a wide variety of Large Language Models (LLMs).

#### Default Model
You need to specify a default model for code generation by setting the `LITELLM_DEFAULT_MODEL` variable in your `.env` file. This model string should be one supported by LiteLLM.

Example `.env` entry:
```
LITELLM_DEFAULT_MODEL=gpt-3.5-turbo
```
Other examples: `ollama/mistral` (for a local Ollama model), `claude-3-opus-20240229`, `gemini/gemini-pro`, etc. Refer to the [LiteLLM documentation](https://docs.litellm.ai/docs/providers) for a full list of supported models and their identifiers.

You will also need to configure models for "flash" (fast, potentially less capable model) and "evaluation" purposes if you intend to use specialized models for these roles. These are set via `FLASH_MODEL` and `EVALUATION_MODEL` in the `.env` file. If not set, the system may default to using `LITELLM_DEFAULT_MODEL` or have specific fallbacks.

Example for flash and evaluation models:
```env
FLASH_MODEL=gpt-3.5-turbo # Or another fast model like claude-3-haiku
EVALUATION_MODEL=gpt-4o # A capable model for evaluation tasks
```

#### API Keys
For most cloud-based LLM providers (OpenAI, Anthropic, Cohere, Google Gemini, Azure OpenAI, etc.), LiteLLM automatically picks up API keys from standard environment variables. You should set these in your system environment or your `.env` file.

Common examples:
- `OPENAI_API_KEY` for OpenAI models.
- `ANTHROPIC_API_KEY` for Anthropic Claude models.
- `COHERE_API_KEY` for Cohere models.
- `GOOGLE_API_KEY` for Google Gemini models.
- Specific keys like `FLASH_API_KEY` and `EVALUATION_API_KEY` can be set in `.env` if the models for these roles (e.g. `FLASH_MODEL`, `EVALUATION_MODEL`) require dedicated keys different from the default model's key or if they are not covered by LiteLLM's automatic environment variable pickup for their specific provider.

For specific provider requirements, including environment variables for services like Azure OpenAI (which requires multiple: `AZURE_API_KEY`, `AZURE_API_BASE`, `AZURE_API_VERSION`, `AZURE_DEPLOYMENT_ID`), please consult the [LiteLLM documentation](https://docs.litellm.ai/docs/providers).

**Ensure your `.env` file is correctly set up with the necessary API keys and model identifiers.**

#### Other Generation Parameters
Default parameters for LLM calls, such as `LITELLM_MAX_TOKENS`, `LITELLM_TEMPERATURE`, `LITELLM_TOP_P`, and `LITELLM_TOP_K`, are also configured via environment variables in the `.env` file (see `.env.example`). These control aspects like the maximum length of generated code and the creativity of the output.
>>>>>>> a69bed5b

6.  **Review Configuration (Optional)**:
    *   Open `config/settings.py`. While most LLM settings are now primarily managed via `.env` and LiteLLM, you can still review:
        *   Default model fallbacks if environment variables are not set (e.g., `LITELLM_DEFAULT_MODEL` has a fallback in `settings.py`).
        *   The specific model names used for evaluation (`EVALUATION_MODEL`) and fast operations (`FLASH_MODEL`) if not overridden in `.env`.
        *   Default LiteLLM parameters like `LITELLM_MAX_TOKENS`, `LITELLM_TEMPERATURE`, etc., which serve as defaults if not set in `.env`.
        *   Evolutionary parameters like `POPULATION_SIZE` and `GENERATIONS`.
        *   API retry settings or logging levels.

7.  **Run OpenAlpha_Evolve!**
    The `main.py` file is configured with an example task (Dijkstra's algorithm). To run it:
    ```bash
    python -m main
    ```
    Watch the logs in your terminal to see the evolutionary process unfold! Log files are also saved to `alpha_evolve.log` (by default).

8.  **Launch the Gradio Web Interface**
    Interact with the system via the web UI. To start the Gradio app:
    ```bash
    python app.py
    ```
    Gradio will display a local URL (e.g., http://127.0.0.1:7860) and a public share link if enabled. Open this in your browser to define custom tasks and run the evolution process interactively.

---

## 💡 Defining Your Own Algorithmic Quests!

Want to challenge OpenAlpha_Evolve with a new problem? It's easy:

1.  **Open `main.py`** (or your custom script where you define tasks).
2.  **Modify or create a `TaskDefinition` object**:
    *   `id`: A unique string identifier for your task (e.g., "sort_list_task", "find_max_with_bound_task").
    *   `description`: A clear, detailed natural language description of the problem. This is crucial for the LLM to understand what to do. Be specific about function names, expected behavior, and constraints.
    *   `function_name_to_evolve`: The name of the Python function the agent should try to create/evolve (e.g., "custom_sort", "find_max_above_threshold").
    *   `input_output_examples`: A list of dictionaries, each containing an `input` and the corresponding expected `output`. These are vital for evaluation.
        *   The `input` field for each example should be a list, where each element of the list corresponds to an argument for your function. If your function takes a single argument, this will be a list containing that one argument. For functions with multiple arguments, the list will contain all arguments in the correct order (e.g., `input=[[1, 2, 3], 0]` for a function `my_func(list_arg, threshold_arg)`).
        *   For numerical problems requiring positive or negative infinity, you can use `float('inf')` or `float('-inf')` directly in your Python code when defining these examples. The system's evaluation harness is designed to correctly serialize and deserialize these special float values. See the example below.
    *   `allowed_imports`: Specify a list of Python standard libraries that the generated code is allowed to import (e.g., `["heapq", "math", "sys"]`). This helps guide the LLM and can be important for the execution sandbox.
    *   (Optional) `evaluation_criteria`: Define how success is measured (currently primarily driven by correctness based on test cases).
    *   (Optional) `initial_code_prompt`: Override the default initial prompt if you need more specific instructions for the first code generation attempt.

3.  **Run the agent** with your new or modified task definition.

The quality of your `description` and the comprehensiveness of your `input_output_examples` significantly impact the agent's success!

### Example: TaskDefinition with `float('inf')`

Here's a conceptual example of how you might define a task that requires the use of `float('-inf')` as an initial comparison point for finding a maximum value within a certain range.

```python
from core.task_definition import TaskDefinition

find_max_task = TaskDefinition(
    id="find_max_in_list_with_lower_bound",
    description="Write a Python function called 'find_max_with_bound' that takes a list of numbers and a lower bound. "
                "The function should return the largest number in the list that is greater than or equal to the lower bound. "
                "If no such number exists, it should return float('-inf').",
    function_name_to_evolve="find_max_with_bound",
    input_output_examples=[
        {"input": [[1, 5, 2, 8, 3, 10], 3], "output": 10},
        {"input": [[-1, -5, -2, -8], 0], "output": float('-inf')},
        {"input": [[10, 20, 30], 10], "output": 30},
        {"input": [[5, 15, 25], 30], "output": float('-inf')},
        {"input": [[4, 8, 2], float('-inf')], "output": 8}, # Using -inf as a bound
        {"input": [[], 5], "output": float('-inf')}, # Empty list case
    ],
    allowed_imports=["math"] # Allow 'math' if needed, though float('-inf') is built-in
)

# To use this task, you would pass `find_max_task` to the TaskManagerAgent.
# Note: float('inf') and float('-inf') are used directly in the Python list.
# The system will handle their JSON serialization/deserialization during evaluation.
```

### Best Practices for Task Definition

Crafting effective task definitions is key to guiding OpenAlpha_Evolve successfully. Consider these tips:

*   **Be Clear and Unambiguous**: Write task descriptions as if you're explaining the problem to another developer. Avoid jargon where possible, or explain it clearly. The more precise your language, the better the LLM can interpret your intent.
*   **Provide Diverse and Comprehensive Examples**: Your `input_output_examples` are the primary way the agent verifies its generated code.
    *   Include typical use cases.
    *   Cover edge cases (e.g., empty lists, zero values, very large or small numbers, `None` inputs if applicable).
    *   Include examples that test different logical paths in the expected solution.
    *   Ensure the outputs are correct for each input.
*   **Start Simple, Then Increase Complexity**: If you have a complex problem, consider breaking it down or starting with a simpler version. Once the agent can solve the simpler task, you can gradually add more constraints or features to the description and examples. This iterative approach can be more effective than starting with a highly complex definition.
*   **Specify Constraints and Edge Cases in the Description**: Don't rely solely on examples to convey all requirements. If there are specific constraints (e.g., "the input list will always contain positive integers," "the function should handle lists up to 10,000 elements efficiently") or known edge cases that need special handling, mention them explicitly in the `description`.
*   **Define Expected Function Signature**: Clearly state the expected function name (`function_name_to_evolve`) and the nature of its parameters in the `description`. This helps the LLM generate code that matches your evaluation setup.
*   **Iterate and Refine**: Your first task definition might not be perfect. If the agent struggles or produces incorrect solutions, review your description and examples. Are they clear? Are there any ambiguities? Could more examples help? Iteratively refine your task definition based on the agent's performance.

---

## 🔮 The Horizon: Future Evolution

OpenAlpha_Evolve is a living project, and its future is shaped by community collaboration! Here are some directions we're excited to explore, with many opportunities for you to contribute:

*   **Advanced Evaluation Sandboxing**: Implementing more robust and secure sandboxing for code execution. This could involve using technologies like Docker containers, gVisor, or `nsjail` to better isolate code and manage complex dependencies, especially for tasks requiring external libraries. (Contribution Idea: Help integrate and test a new sandboxing technology!)
*   **Sophisticated Fitness Metrics**: Expanding beyond correctness and basic runtime. We aim to incorporate checks for code complexity (e.g., cyclomatic complexity using tools like `radon`), adherence to coding styles (e.g., via linters like Flake8 or Pylint), resource usage (memory profiling), and the ability to define custom domain-specific metrics for specialized tasks. (Contribution Idea: Propose and implement a new fitness metric or integrate a code analysis tool!)
*   **Reinforcement Learning for Prompt Strategy**: Activating and enhancing the `RLFineTunerAgent` to dynamically optimize prompt engineering strategies. This involves training a model that learns which prompt modifications lead to better code generation outcomes over time, potentially using feedback from fitness scores. (Contribution Idea: Design or implement RL algorithms for prompt optimization within the agent!)
*   **Enhanced Monitoring & Visualization**: Developing more comprehensive tools via the `MonitoringAgent` to visualize the evolutionary process. This could include interactive dashboards (perhaps using Streamlit or Plotly Dash) to track fitness landscapes, diversity of solutions, agent decision-making, and the lineage of successful programs. (Contribution Idea: Create new visualizations or integrate a dashboarding framework!)
*   **Expanded LLM Provider Support**: Continuously adding support for more LLM providers and models through LiteLLM's growing ecosystem. This ensures users have access to the latest and most suitable models for their tasks. (Contribution Idea: Add configuration and testing for a new LLM provider or a cutting-edge model!)
*   **Self-Correction & Reflection**: Enabling the agent to learn from its mistakes more deeply. This could involve mechanisms for analyzing execution errors, identifying patterns in failed test cases, or even prompting an LLM to reflect on why a particular solution was suboptimal and suggest improvements to its own problem-solving approach. (Contribution Idea: Develop new heuristics or LLM prompts for automated error analysis and reflection!)
*   **Diverse Task Domains**: Applying OpenAlpha_Evolve to a wider range of algorithmic problems. This includes exploring tasks in areas like scientific computing (e.g., physics simulations, bioinformatics), engineering design, financial modeling, data analysis pipelines, and even creative coding challenges. (Contribution Idea: Define a novel task in a new domain and share your results!)
*   **Community-Driven Task Library**: Building a rich, well-documented collection of interesting and challenging tasks contributed by the community. This library would serve as a benchmark and a source of inspiration for users. (Contribution Idea: Submit a well-defined task with examples to our upcoming task repository!)
*   **Improved Diff Application**: Making the diff application logic more robust and intelligent. This could involve better parsing of LLM-generated diffs, handling conflicts more gracefully, or exploring alternative structured formats for the LLM to suggest code modifications. (Contribution Idea: Research and implement more advanced diff parsing and application techniques!)
*   **Crossover Implementation**: Adding a classic genetic algorithm "crossover" (or recombination) mechanism. This would allow the system to combine parts of two successful parent programs to create offspring, offering an alternative or supplement to LLM-driven mutation for exploring the solution space. (Contribution Idea: Implement a crossover strategy suitable for code structures!)
*   **Multi-Objective Optimization**: Evolving solutions that balance multiple, potentially competing, fitness criteria. For instance, finding code that is not only correct but also fast, memory-efficient, and perhaps even easy to read. This would involve changes to the selection and fitness evaluation mechanisms. (Contribution Idea: Adapt the selection process to handle Pareto fronts or weighted-sum fitness for multiple objectives!)
*   **Integration with Formal Verification Tools**: For applications where correctness is absolutely critical (e.g., security-sensitive code, core infrastructure algorithms), exploring how generated code could be automatically fed into formal verification systems like TLA+, Coq, or Z3. This could provide stronger guarantees about the code's properties. (Contribution Idea: Investigate and prototype an interface to a formal verification tool for suitable tasks!)

We believe in the power of open source and community effort. If any of these areas spark your interest, please check out our contribution guidelines, open an issue to discuss your ideas, or submit a pull request!

---

## 🤝 Join the Evolution: Contributing

This is an open invitation to collaborate! Whether you're an AI researcher, a Python developer, or simply an enthusiast, your contributions are welcome.

*   **Report Bugs**: Find an issue? Please create an issue on GitHub!
*   **Suggest Features**: Have an idea to make OpenAlpha_Evolve better? Open an issue to discuss it!
*   **Submit Pull Requests**:
    *   Fork the repository.
    *   Create a new branch for your feature or bugfix (`git checkout -b feature/your-feature-name`).
    *   Write clean, well-documented code.
    *   Add tests for your changes if applicable.
    *   Ensure your changes don't break existing functionality.
    *   Submit a pull request with a clear description of your changes!

Let's evolve this agent together!

---

## 📜 License

This project is licensed under the **MIT License**. See the `LICENSE.md` file for details.

---

## 🙏 Homage

OpenAlpha_Evolve is proudly inspired by the pioneering work of the Google DeepMind team on AlphaEvolve and other related research in LLM-driven code generation and automated discovery. This project aims to make the core concepts more accessible for broader experimentation and learning. We stand on the shoulders of giants.

---

*Disclaimer: This is an experimental project. Generated code may not always be optimal, correct, or secure. Always review and test code thoroughly, especially before using it in production environments.* <|MERGE_RESOLUTION|>--- conflicted
+++ resolved
@@ -134,63 +134,10 @@
         ```bash
         cp .env.example .env
         ```
-<<<<<<< HEAD
-    *   **Open and edit the newly created `.env` file.** Replace the placeholder values (like `"your_api_key_here"` and `"your_model_name"`) with your actual API keys and desired model names. Refer to `.env.example` for a full list of configurable settings.
-        ```env
-        # LLM Configuration - Replace placeholders with your actual credentials
-        PRO_API_KEY="your_api_key_here" # Example: "sk-..." or "AIza..."
-        PRO_MODEL="your_model_name"     # Example: "gpt-4-turbo" or "gemini/gemini-1.5-pro-latest"
-=======
-    *   **Edit the `.env` file** to set up your LLM configuration.
->>>>>>> a69bed5b
+
 
 ### LLM Configuration
 
-<<<<<<< HEAD
-        EVALUATION_API_KEY="your_api_key_here"
-        EVALUATION_MODEL="your_model_name"
-        ```
-        *You can obtain API keys from your preferred LLM provider (OpenAI, Anthropic, Google, etc.).*
-    *   The system prioritizes configurations from the `.env` file. If specific settings are not found in `.env`, it falls back to potentially non-functional placeholders from `config/settings.py`, which will likely result in errors or limited functionality. **Ensure your `.env` file is correctly and fully set up.**
-    *   **Important Security Note**: Your `.env` file contains sensitive API keys. Keep this file confidential. If you are using Git and plan to push your fork to a public repository, ensure that `.env` is listed in your `.gitignore` file to prevent accidental commitment of your secrets. The provided `.gitignore` should already include this.
-    *   For detailed information about supported LLM providers and their configuration options, visit the [LiteLLM Documentation](https://docs.litellm.ai/docs/providers/).
-=======
-This project uses [LiteLLM](https://github.com/BerriAI/litellm) to connect to a wide variety of Large Language Models (LLMs).
-
-#### Default Model
-You need to specify a default model for code generation by setting the `LITELLM_DEFAULT_MODEL` variable in your `.env` file. This model string should be one supported by LiteLLM.
-
-Example `.env` entry:
-```
-LITELLM_DEFAULT_MODEL=gpt-3.5-turbo
-```
-Other examples: `ollama/mistral` (for a local Ollama model), `claude-3-opus-20240229`, `gemini/gemini-pro`, etc. Refer to the [LiteLLM documentation](https://docs.litellm.ai/docs/providers) for a full list of supported models and their identifiers.
-
-You will also need to configure models for "flash" (fast, potentially less capable model) and "evaluation" purposes if you intend to use specialized models for these roles. These are set via `FLASH_MODEL` and `EVALUATION_MODEL` in the `.env` file. If not set, the system may default to using `LITELLM_DEFAULT_MODEL` or have specific fallbacks.
-
-Example for flash and evaluation models:
-```env
-FLASH_MODEL=gpt-3.5-turbo # Or another fast model like claude-3-haiku
-EVALUATION_MODEL=gpt-4o # A capable model for evaluation tasks
-```
-
-#### API Keys
-For most cloud-based LLM providers (OpenAI, Anthropic, Cohere, Google Gemini, Azure OpenAI, etc.), LiteLLM automatically picks up API keys from standard environment variables. You should set these in your system environment or your `.env` file.
-
-Common examples:
-- `OPENAI_API_KEY` for OpenAI models.
-- `ANTHROPIC_API_KEY` for Anthropic Claude models.
-- `COHERE_API_KEY` for Cohere models.
-- `GOOGLE_API_KEY` for Google Gemini models.
-- Specific keys like `FLASH_API_KEY` and `EVALUATION_API_KEY` can be set in `.env` if the models for these roles (e.g. `FLASH_MODEL`, `EVALUATION_MODEL`) require dedicated keys different from the default model's key or if they are not covered by LiteLLM's automatic environment variable pickup for their specific provider.
-
-For specific provider requirements, including environment variables for services like Azure OpenAI (which requires multiple: `AZURE_API_KEY`, `AZURE_API_BASE`, `AZURE_API_VERSION`, `AZURE_DEPLOYMENT_ID`), please consult the [LiteLLM documentation](https://docs.litellm.ai/docs/providers).
-
-**Ensure your `.env` file is correctly set up with the necessary API keys and model identifiers.**
-
-#### Other Generation Parameters
-Default parameters for LLM calls, such as `LITELLM_MAX_TOKENS`, `LITELLM_TEMPERATURE`, `LITELLM_TOP_P`, and `LITELLM_TOP_K`, are also configured via environment variables in the `.env` file (see `.env.example`). These control aspects like the maximum length of generated code and the creativity of the output.
->>>>>>> a69bed5b
 
 6.  **Review Configuration (Optional)**:
     *   Open `config/settings.py`. While most LLM settings are now primarily managed via `.env` and LiteLLM, you can still review:
